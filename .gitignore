--- conflicted
+++ resolved
@@ -1,9 +1,5 @@
 env/
 */__pycache__
 *.egg-info
-<<<<<<< HEAD
 .eggs/
-.DS_Store
-=======
-.eggs/
->>>>>>> 42a302e7
+.DS_Store